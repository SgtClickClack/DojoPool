--- conflicted
+++ resolved
@@ -38,14 +38,9 @@
     emptyOutDir: true,
     sourcemap: true,
     rollupOptions: {
-<<<<<<< HEAD
-      input: path.resolve(__dirname, 'public/index.html'),
-      external: ['pages', 'src/pages'],
-=======
       input: {
         main: path.resolve(__dirname, 'index.html'),
       },
->>>>>>> f6c9da98
     },
   },
   resolve: {
