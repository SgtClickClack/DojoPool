--- conflicted
+++ resolved
@@ -270,12 +270,7 @@
   "datasourceNames": [
     "db"
   ],
-<<<<<<< HEAD
   "activeProvider": "sqlite",
-=======
-  "activeProvider": "postgresql",
-  "postinstall": true,
->>>>>>> 2e9aaf7b
   "inlineDatasources": {
     "db": {
       "url": {
