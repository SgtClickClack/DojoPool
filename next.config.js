--- conflicted
+++ resolved
@@ -13,11 +13,10 @@
     scrollRestoration: true,
     workerThreads: true,
   },
-<<<<<<< HEAD
   // Add rewrites to proxy API requests to the backend and route SPA paths for investor portal
-=======
+
   // Add rewrites to proxy API requests to the backend and migrate Vercel rewrites
->>>>>>> e306def9
+
   async rewrites() {
     return [
       {
@@ -25,14 +24,10 @@
         destination: `${API_BASE_URL}/api/:path*`,
       },
       {
-<<<<<<< HEAD
-=======
         source: '/healthcheck',
         destination: '/api/health',
       },
-      {
->>>>>>> e306def9
-        source: '/investor-portal/:path*',
+   
         destination: '/investor-portal/index.html',
       },
       {
