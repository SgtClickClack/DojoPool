--- conflicted
+++ resolved
@@ -15,7 +15,6 @@
 joblib
 aiohttp
 aiosmtplib
-<<<<<<< HEAD
 Flask-DebugToolbar
 fakeredis
 pytest-asyncio
@@ -23,9 +22,6 @@
 playwright
 locust
 trezorlib
-objgraph 
-=======
-Flask-DebugToolbar 
+objgraph
 werkzeug>=3.0.6 # not directly required, pinned by Snyk to avoid a vulnerability
-zipp>=3.19.1 # not directly required, pinned by Snyk to avoid a vulnerability
->>>>>>> 29ddc223
+zipp>=3.19.1 # not directly required, pinned by Snyk to avoid a vulnerability