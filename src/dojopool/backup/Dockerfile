<<<<<<< HEAD
FROM python:3.13.4-slim
=======
FROM python:3.13.2-slim
>>>>>>> ed212d0f

# Install PostgreSQL client tools and cron
RUN apt-get update && \
    apt-get install -y postgresql-client cron && \
    rm -rf /var/lib/apt/lists/*

# Create necessary directories
RUN mkdir -p /var/backups/dojopool/database /var/log/dojopool

# Copy backup script
COPY database_backup.py /app/backup/database_backup.py
RUN chmod +x /app/backup/database_backup.py

# Add cron job
RUN echo "0 2 * * * /usr/local/bin/python /app/backup/database_backup.py >> /var/log/dojopool/cron.log 2>&1" > /etc/cron.d/database-backup
RUN chmod 0644 /etc/cron.d/database-backup

# Create the cron log file
RUN touch /var/log/dojopool/cron.log

# Run cron in the foreground
CMD ["cron", "-f"] <|MERGE_RESOLUTION|>--- conflicted
+++ resolved
@@ -1,8 +1,4 @@
-<<<<<<< HEAD
-FROM python:3.13.4-slim
-=======
 FROM python:3.13.2-slim
->>>>>>> ed212d0f
 
 # Install PostgreSQL client tools and cron
 RUN apt-get update && \
