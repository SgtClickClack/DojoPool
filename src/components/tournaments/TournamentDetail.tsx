import React, { useEffect, useState } from 'react';
import { useParams } from 'react-router-dom';
import { Box, Typography, Paper, CircularProgress, Alert, Grid, Divider, List, ListItem, ListItemText, Avatar, Button, Dialog, DialogTitle, DialogContent, DialogActions, MenuItem, Select, TextField, Card, Chip } from '@mui/material';
import { EmojiEvents, People, Schedule, LocationOn, AttachMoney, SportsEsports, CheckCircle, Cancel, Warning } from '@mui/icons-material';
// Import the API function to get a single tournament
import { getTournament } from '@/frontend/api/tournaments'; 
import { getVenue } from '@/dojopool/frontend/api/venues'; // Adjusted path
import { joinTournament } from '@/frontend/api/tournaments'; // Import join function
// Import types
import { Tournament, Participant, TournamentStatus, Match } from '@/types/tournament'; // Import Match
import { Venue } from '@/dojopool/frontend/types/venue'; // Adjusted path
// Auth Hook
import { useAuth } from '@/frontend/contexts/AuthContext'; 
import { SocketIOService } from '@/services/network/WebSocketService'; // Fixed import path
import { submitMatchResult } from '@/services/tournament/tournament';
import Snackbar from '@mui/material/Snackbar';
import MuiAlert from '@mui/material/Alert';
import VideoHighlights from '@/frontend/components/VideoHighlights';

// Define registration steps
enum RegistrationStep {
  IDLE = 'idle',
  CONFIRM_DETAILS = 'confirm-details',
  CONFIRM_RULES = 'confirm-rules',
  PAYMENT = 'payment',
  REGISTERING = 'registering',
  COMPLETED = 'completed',
  ERROR = 'error',
}

// Simple Participants List Component
interface ParticipantsListProps {
  participants?: Participant[]; // Make optional as it might not load immediately
}

const ParticipantsList: React.FC<ParticipantsListProps> = ({ participants }) => {
    if (!participants || participants.length === 0) {
        return <Typography sx={{ color: '#888', fontStyle: 'italic' }}>No participants registered yet.</Typography>;
    }

    return (
        <List dense sx={{ background: 'rgba(10, 10, 10, 0.8)', borderRadius: 1, p: 1 }}>
            {participants.map(p => (
                <ListItem key={p.id} sx={{ 
                    border: '1px solid rgba(0, 255, 157, 0.2)', 
                    borderRadius: 1, 
                    mb: 1,
                    background: 'rgba(0, 255, 157, 0.05)',
                    '&:hover': {
                        background: 'rgba(0, 255, 157, 0.1)',
                        borderColor: 'rgba(0, 255, 157, 0.4)',
                    }
                }}>
                    <Avatar sx={{ 
                        width: 32, 
                        height: 32, 
                        mr: 1.5,
                        background: 'linear-gradient(135deg, #00ff9d 0%, #00a8ff 100%)',
                        color: '#000',
                        fontWeight: 'bold'
                    }}>
                        {p.username.charAt(0).toUpperCase()}
                    </Avatar> 
                    <ListItemText 
                        primary={p.username} 
                        secondary={`Status: ${p.status}`}
                        primaryTypographyProps={{
                            sx: { 
                                color: '#fff', 
                                fontWeight: 600,
                                textShadow: '0 0 5px rgba(0, 255, 157, 0.5)'
                            }
                        }}
                        secondaryTypographyProps={{
                            sx: { color: '#888' }
                        }}
                    />
                </ListItem>
            ))}
        </List>
    );
};

// Move BracketSection definition above TournamentDetail to avoid redeclaration and linter errors
interface BracketSectionProps {
  matches?: Match[];
  participants?: Participant[];
  isAdmin?: boolean;
  onReportResult?: (match: Match) => void;
}

const BracketSection: React.FC<BracketSectionProps> = ({ matches, participants, isAdmin = false, onReportResult }) => {
  const cyberCardStyle = {
    background: 'rgba(10, 10, 10, 0.95)',
    border: '1px solid #00ff9d',
    borderRadius: '15px',
    padding: '1.5rem',
    height: '100%',
    position: 'relative' as const,
    overflow: 'hidden' as const,
    transition: 'all 0.4s ease',
    transformStyle: 'preserve-3d' as const,
    perspective: '1000px' as const,
    boxShadow: '0 0 30px rgba(0, 255, 157, 0.1), inset 0 0 30px rgba(0, 255, 157, 0.05)',
    clipPath: 'polygon(0 0, 100% 0, 95% 100%, 5% 100%)',
    '&:hover': {
      transform: 'translateY(-5px) scale(1.02)',
      borderColor: '#00a8ff',
      boxShadow: '0 15px 40px rgba(0, 168, 255, 0.3), inset 0 0 40px rgba(0, 168, 255, 0.2)',
    },
    '&::before': {
      content: '""',
      position: 'absolute',
      top: 0,
      left: 0,
      right: 0,
      bottom: 0,
      background: 'linear-gradient(45deg, transparent, rgba(0, 255, 157, 0.1), transparent)',
      transform: 'translateZ(-1px)',
    }
  };

  const neonTextStyle = {
    color: '#fff',
    textShadow: '0 0 10px rgba(0, 255, 157, 0.8), 0 0 20px rgba(0, 255, 157, 0.4), 0 0 30px rgba(0, 255, 157, 0.2)',
    fontWeight: 700,
    letterSpacing: '2px',
    textTransform: 'uppercase' as const,
  };

  const cyberButtonStyle = {
    background: 'linear-gradient(135deg, #00ff9d 0%, #00a8ff 100%)',
    border: 'none',
    borderRadius: '8px',
    color: '#000',
    padding: '8px 16px',
    fontWeight: 600,
    transition: 'all 0.3s ease',
    textTransform: 'uppercase' as const,
    letterSpacing: '1px',
    fontSize: '0.8rem',
    position: 'relative' as const,
    overflow: 'hidden' as const,
    '&:hover': {
      transform: 'translateY(-2px)',
      boxShadow: '0 0 20px rgba(0, 255, 157, 0.4)',
      background: 'linear-gradient(135deg, #00a8ff 0%, #00ff9d 100%)',
    },
    '&::before': {
      content: '""',
      position: 'absolute',
      top: 0,
      left: '-100%',
      width: '100%',
      height: '100%',
      background: 'linear-gradient(90deg, transparent, rgba(255,255,255,0.2), transparent)',
      transition: '0.5s',
    },
    '&:hover::before': {
      left: '100%',
    }
  };

  if (matches && matches.length > 0) {
    // Group matches by round
    const roundsMap = new Map<number, Match[]>();
    matches.forEach((match) => {
      if (!roundsMap.has(match.round)) {
        roundsMap.set(match.round, []);
      }
      roundsMap.get(match.round)!.push(match);
    });
    const rounds = Array.from(roundsMap.entries())
      .sort((a, b) => a[0] - b[0])
      .map(([, ms]) => ms);

    return (
      <Box>
        <Typography variant="h5" sx={{ ...neonTextStyle, mb: 3, display: 'flex', alignItems: 'center', gap: 1 }}>
          <EmojiEvents sx={{ color: '#00ff9d' }} />
          Tournament Bracket
        </Typography>
        <Grid container spacing={3}>
          {rounds.map((roundMatches, roundIdx) => (
            <Grid item key={roundIdx} xs={12} md={6} lg={4}>
              <Card sx={cyberCardStyle}>
                <Typography variant="h6" align="center" sx={{ 
                  ...neonTextStyle,
                  fontSize: '1.1rem',
                  mb: 2,
                  color: roundIdx === rounds.length - 1 ? '#ffff00' : '#00a8ff'
                }}>
                  {roundIdx === rounds.length - 1 ? '🏆 FINAL' : `ROUND ${roundIdx + 1}`}
                </Typography>
                {roundMatches.map((match) => (
                  <Box key={match.id} sx={{ 
                    mb: 2, 
                    p: 2, 
                    border: '1px solid rgba(0, 255, 157, 0.3)', 
                    borderRadius: 2,
                    background: 'rgba(0, 255, 157, 0.05)',
                    transition: 'all 0.3s ease',
                    '&:hover': {
                      borderColor: 'rgba(0, 255, 157, 0.6)',
                      background: 'rgba(0, 255, 157, 0.1)',
                    }
                  }}>
                    <Typography sx={{ 
                      fontWeight: 'bold',
                      color: '#fff',
                      textShadow: '0 0 5px rgba(0, 255, 157, 0.5)',
                      mb: 1
                    }}>
                      {match.participant1?.username || 'TBD'} vs {match.participant2?.username || 'TBD'}
                    </Typography>
                    <Typography variant="caption" sx={{ 
                      color: '#888',
                      display: 'block',
                      mb: 1
                    }}>
                      Status: {match.status} {match.score ? `| Score: ${match.score}` : ''}
                    </Typography>
                    {isAdmin && (match.status === 'pending' || match.status === 'in_progress') && (
                      <Button 
                        size="small" 
                        sx={cyberButtonStyle}
                        onClick={() => onReportResult && onReportResult(match)}
                      >
                        Report Result
                      </Button>
                    )}
                  </Box>
                ))}
              </Card>
            </Grid>
          ))}
        </Grid>
      </Box>
    );
  }
  // Fallback: participant-based bracket (legacy)
  if (!participants || participants.length < 2) {
    return (
      <Card sx={cyberCardStyle}>
        <Typography sx={{ color: '#888', textAlign: 'center', py: 4 }}>
          Bracket will be generated when enough participants have registered.
        </Typography>
      </Card>
    );
  }
  // ... existing participant-based bracket logic ...
  function generateBracket(participants: Participant[]): Participant[][] {
    const rounds: Participant[][] = [];
    let currentRound = participants.slice();
    while (currentRound.length > 1) {
      rounds.push(currentRound);
      const nextRound: Participant[] = [];
      for (let i = 0; i < currentRound.length; i += 2) {
        nextRound.push({
          id: `winner-${rounds.length}-${i/2}`,
          username: 'TBD',
          status: 'pending',
        } as Participant);
      }
      currentRound = nextRound;
    }
    if (currentRound.length === 1) {
      rounds.push(currentRound);
    }
    return rounds;
  }
  const rounds = generateBracket(participants);
  return (
    <Box>
      <Typography variant="h5" sx={{ ...neonTextStyle, mb: 3, display: 'flex', alignItems: 'center', gap: 1 }}>
        <EmojiEvents sx={{ color: '#00ff9d' }} />
        Single Elimination Bracket
      </Typography>
      <Grid container spacing={3}>
        {rounds.map((round, roundIdx) => (
          <Grid item key={roundIdx} xs={12} md={6} lg={4}>
            <Card sx={cyberCardStyle}>
              <Typography variant="h6" align="center" sx={{ 
                ...neonTextStyle,
                fontSize: '1.1rem',
                mb: 2,
                color: roundIdx === 0 ? '#00ff9d' : roundIdx === rounds.length - 1 ? '#ffff00' : '#00a8ff'
              }}>
                {roundIdx === 0
                  ? 'ROUND 1'
                  : roundIdx === rounds.length - 1
                  ? '🏆 FINAL'
                  : `ROUND ${roundIdx + 1}`}
              </Typography>
              {round.map((p, matchIdx) => {
                if (roundIdx === 0) {
                  const p2 = round[matchIdx + 1];
                  if (matchIdx % 2 === 0) {
                    return (
                      <Box key={p.id} sx={{ 
                        mb: 2,
                        p: 2,
                        border: '1px solid rgba(0, 255, 157, 0.3)',
                        borderRadius: 2,
                        background: 'rgba(0, 255, 157, 0.05)',
                        textAlign: 'center'
                      }}>
                        <Typography sx={{ 
                          color: '#fff',
                          fontWeight: 'bold',
                          textShadow: '0 0 5px rgba(0, 255, 157, 0.5)',
                          mb: 1
                        }}>
                          {p.username || 'TBD'}
                        </Typography>
                        <Typography sx={{ 
                          color: '#00ff9d',
                          fontWeight: 'bold',
                          fontSize: '0.9rem',
                          mb: 1
                        }}>
                          VS
                        </Typography>
                        <Typography sx={{ 
                          color: '#fff',
                          fontWeight: 'bold',
                          textShadow: '0 0 5px rgba(0, 255, 157, 0.5)'
                        }}>
                          {p2?.username || 'TBD'}
                        </Typography>
                      </Box>
                    );
                  }
                  return null;
                } else {
                  return (
                    <Box key={p.id} sx={{ 
                      mb: 2,
                      p: 2,
                      border: '1px solid rgba(0, 168, 255, 0.3)',
                      borderRadius: 2,
                      background: 'rgba(0, 168, 255, 0.05)',
                      textAlign: 'center'
                    }}>
                      <Typography sx={{ 
                        color: '#fff',
                        fontWeight: 'bold',
                        textShadow: '0 0 5px rgba(0, 168, 255, 0.5)'
                      }}>
                        {p.username || 'TBD'}
                      </Typography>
                    </Box>
                  );
                }
              })}
            </Card>
          </Grid>
        ))}
      </Grid>
    </Box>
  );
};

const TournamentDetail: React.FC = () => {
  // Get tournament ID from URL parameters
  const { id } = useParams<{ id: string }>();
  const { user, loading: authLoading } = useAuth(); // Get user object and auth loading state
  const [tournament, setTournament] = useState<Tournament | null>(null);
  const [loading, setLoading] = useState<boolean>(true);
  const [error, setError] = useState<string | null>(null);

  // State for venue details
  const [venue, setVenue] = useState<Venue | null>(null);
  const [venueLoading, setVenueLoading] = useState<boolean>(false);

  // State for registration action and step
  const [isRegistering, setIsRegistering] = useState<boolean>(false);
  const [registerError, setRegisterError] = useState<string | null>(null);
  const [registrationStep, setRegistrationStep] = useState<RegistrationStep>(RegistrationStep.IDLE);

  // State for result reporting modal
  const [reportingMatch, setReportingMatch] = useState<Match | null>(null);
  const [winnerId, setWinnerId] = useState<string>('');
  const [score, setScore] = useState<string>('');
  const [reporting, setReporting] = useState(false);
  const [reportError, setReportError] = useState<string | null>(null);

  // Snackbar state
  const [snackbar, setSnackbar] = useState<{ open: boolean; message: string; severity: 'success' | 'error' | 'info' }>({
    open: false,
    message: '',
    severity: 'info',
  });

  // Cyberpunk styling
  const cyberCardStyle = {
    background: 'rgba(10, 10, 10, 0.95)',
    border: '1px solid #00ff9d',
    borderRadius: '15px',
    padding: '2rem',
    height: '100%',
    position: 'relative' as const,
    overflow: 'hidden' as const,
    transition: 'all 0.4s ease',
    transformStyle: 'preserve-3d' as const,
    perspective: '1000px' as const,
    boxShadow: '0 0 30px rgba(0, 255, 157, 0.1), inset 0 0 30px rgba(0, 255, 157, 0.05)',
    clipPath: 'polygon(0 0, 100% 0, 95% 100%, 5% 100%)',
    '&:hover': {
      transform: 'translateY(-10px) scale(1.02)',
      borderColor: '#00a8ff',
      boxShadow: '0 15px 40px rgba(0, 168, 255, 0.3), inset 0 0 40px rgba(0, 168, 255, 0.2)',
    },
    '&::before': {
      content: '""',
      position: 'absolute',
      top: 0,
      left: 0,
      right: 0,
      bottom: 0,
      background: 'linear-gradient(45deg, transparent, rgba(0, 255, 157, 0.1), transparent)',
      transform: 'translateZ(-1px)',
    }
  };

  const neonTextStyle = {
    color: '#fff',
    textShadow: '0 0 10px rgba(0, 255, 157, 0.8), 0 0 20px rgba(0, 255, 157, 0.4), 0 0 30px rgba(0, 255, 157, 0.2)',
    fontWeight: 700,
    letterSpacing: '2px',
    textTransform: 'uppercase' as const,
  };

  const cyberButtonStyle = {
    background: 'linear-gradient(135deg, #00ff9d 0%, #00a8ff 100%)',
    border: 'none',
    borderRadius: '8px',
    color: '#000',
    padding: '12px 24px',
    fontWeight: 600,
    transition: 'all 0.3s ease',
    textTransform: 'uppercase' as const,
    letterSpacing: '1px',
    position: 'relative' as const,
    overflow: 'hidden' as const,
    '&:hover': {
      transform: 'translateY(-2px)',
      boxShadow: '0 0 20px rgba(0, 255, 157, 0.4)',
      background: 'linear-gradient(135deg, #00a8ff 0%, #00ff9d 100%)',
    },
    '&::before': {
      content: '""',
      position: 'absolute',
      top: 0,
      left: '-100%',
      width: '100%',
      height: '100%',
      background: 'linear-gradient(90deg, transparent, rgba(255,255,255,0.2), transparent)',
      transition: '0.5s',
    },
    '&:hover::before': {
      left: '100%',
    }
  };

  const getStatusColor = (status: TournamentStatus) => {
    switch (status) {
      case TournamentStatus.OPEN: return '#00ff9d';
      case TournamentStatus.ACTIVE: return '#00a8ff';
      case TournamentStatus.FULL: return '#ff00ff';
      case TournamentStatus.COMPLETED: return '#ffff00';
      case TournamentStatus.CANCELLED: return '#ff4444';
      default: return '#888888';
    }
  };

  useEffect(() => {
    if (!id) {
        setError("Tournament ID not found in URL.");
        setLoading(false);
        return;
    }

    const fetchTournamentDetails = async () => {
        try {
            setLoading(true);
            setError(null);
            const tournamentData = await getTournament(id);
            setTournament(tournamentData);

            // Fetch venue details if venue ID is available
            if (tournamentData.venueId) {
                setVenueLoading(true);
                try {
                    const venueData = await getVenue(Number(tournamentData.venueId));
                    setVenue(venueData);
                } catch (venueError) {
                    console.error('Failed to fetch venue details:', venueError);
                    // Don't fail the whole component if venue fetch fails
                } finally {
                    setVenueLoading(false);
                }
            }
        } catch (err) {
            console.error('Failed to fetch tournament details:', err);
            setError(err instanceof Error ? err.message : 'An unknown error occurred');
        } finally {
            setLoading(false);
        }
    };

    fetchTournamentDetails();

    // Real-time: subscribe to tournament updates
    const socket = SocketIOService;
    const handleTournamentUpdate = (notification: unknown) => {
        console.log('Tournament update received:', notification);
        // Refresh tournament data
        fetchTournamentDetails();
    };
    const unsubscribe = socket.subscribe('tournament_updates', handleTournamentUpdate);

    return () => {
        // Cleanup subscription
        unsubscribe();
    };
  }, [id]);

  const handleRegister = async () => {
    if (!tournament || !user) return;
    
    try {
        setIsRegistering(true);
        setRegisterError(null);
        setRegistrationStep(RegistrationStep.REGISTERING);
        
        await joinTournament(tournament.id);
        
        setRegistrationStep(RegistrationStep.COMPLETED);
        setSnackbar({
            open: true,
            message: 'Successfully registered for tournament!',
            severity: 'success',
        });
        
        // Refresh tournament data to show updated participant count
        // You might want to refetch tournament data here
    } catch (err) {
        console.error('Registration failed:', err);
        setRegisterError(err instanceof Error ? err.message : 'Registration failed');
        setRegistrationStep(RegistrationStep.ERROR);
        setSnackbar({
            open: true,
            message: 'Registration failed. Please try again.',
            severity: 'error',
        });
    } finally {
        setIsRegistering(false);
    }
  };

  const renderActionButtons = () => {
    if (!tournament || !user) return null;

    const isRegistered = tournament.participantsList?.some(p => p.id === user.uid);
    const isAdmin = false; // TODO: Replace with real admin check

    if (isRegistered) {
        return (
            <Box sx={{ display: 'flex', gap: 2 }}>
                <Chip 
                    label="Registered" 
                    color="success" 
                    icon={<CheckCircle />}
                    sx={{
                        background: 'rgba(0, 255, 157, 0.2)',
                        border: '1px solid #00ff9d',
                        color: '#00ff9d',
                        textShadow: '0 0 5px #00ff9d',
                        fontWeight: 600,
                    }}
                />
                {isAdmin && (
                    <Button 
                        variant="outlined" 
                        sx={{
                            borderColor: '#00a8ff',
                            color: '#00a8ff',
                            '&:hover': {
                                borderColor: '#00ff9d',
                                color: '#00ff9d',
                                boxShadow: '0 0 10px rgba(0, 168, 255, 0.3)',
                            }
                        }}
                    >
                        Manage Tournament
                    </Button>
                )}
            </Box>
        );
    }

    if (tournament.status === TournamentStatus.OPEN && tournament.participants < tournament.maxParticipants) {
        return (
            <Button 
                variant="contained" 
                onClick={() => setRegistrationStep(RegistrationStep.CONFIRM_DETAILS)}
                sx={cyberButtonStyle}
                startIcon={<EmojiEvents />}
            >
                Register Now
            </Button>
        );
    }

    if (tournament.status === TournamentStatus.FULL) {
        return (
            <Chip 
                label="Tournament Full" 
                color="warning" 
                icon={<Warning />}
                sx={{
                    background: 'rgba(255, 0, 255, 0.2)',
                    border: '1px solid #ff00ff',
                    color: '#ff00ff',
                    textShadow: '0 0 5px #ff00ff',
                    fontWeight: 600,
                }}
            />
        );
    }

    if (tournament.status === TournamentStatus.CLOSED || tournament.status === TournamentStatus.COMPLETED) {
        return (
            <Chip 
                label={tournament.status === TournamentStatus.COMPLETED ? 'Completed' : 'Registration Closed'} 
                color="default" 
                icon={<Cancel />}
                sx={{
                    background: 'rgba(136, 136, 136, 0.2)',
                    border: '1px solid #888888',
                    color: '#888888',
                    textShadow: '0 0 5px #888888',
                    fontWeight: 600,
                }}
            />
        );
    }

    return null;
  };

  const handleReportResult = async () => {
    if (!reportingMatch || !winnerId) return;

    try {
        setReporting(true);
        setReportError(null);
        
        await submitMatchResult(reportingMatch.id, winnerId, score);
        
        setSnackbar({
            open: true,
            message: 'Match result reported successfully!',
            severity: 'success',
        });
        
        setReportingMatch(null);
        setWinnerId('');
        setScore('');
        
        // Refresh tournament data
        // You might want to refetch tournament data here
    } catch (err) {
        console.error('Failed to report result:', err);
        setReportError(err instanceof Error ? err.message : 'Failed to report result');
        setSnackbar({
            open: true,
            message: 'Failed to report result. Please try again.',
            severity: 'error',
        });
    } finally {
        setReporting(false);
    }
  };

  if (authLoading) {
    return (
      <Box 
        display="flex" 
        justifyContent="center" 
        alignItems="center" 
        minHeight="400px"
        sx={{
          background: 'linear-gradient(135deg, #0a0a0a 0%, #1a1a1a 100%)',
          borderRadius: 2,
          border: '1px solid rgba(0, 255, 157, 0.2)',
          boxShadow: '0 0 20px rgba(0, 255, 157, 0.1)'
        }}
      >
        <CircularProgress 
          sx={{ 
            color: '#00ff9d',
            '& .MuiCircularProgress-circle': {
              strokeLinecap: 'round',
            }
          }} 
        />
      </Box>
    );
  }

  if (loading) {
    return (
      <Box 
        display="flex" 
        justifyContent="center" 
        alignItems="center" 
        minHeight="400px"
        sx={{
          background: 'linear-gradient(135deg, #0a0a0a 0%, #1a1a1a 100%)',
          borderRadius: 2,
          border: '1px solid rgba(0, 255, 157, 0.2)',
          boxShadow: '0 0 20px rgba(0, 255, 157, 0.1)'
        }}
      >
        <CircularProgress 
          sx={{ 
            color: '#00ff9d',
            '& .MuiCircularProgress-circle': {
              strokeLinecap: 'round',
            }
          }} 
        />
      </Box>
    );
  }

  if (error || !tournament) {
    return (
      <Alert severity="error" sx={{ 
        background: 'rgba(255, 68, 68, 0.1)',
        border: '1px solid #ff4444',
        color: '#ff4444',
        '& .MuiAlert-icon': { color: '#ff4444' }
      }}>
        {error || 'Tournament not found'}
      </Alert>
    );
  }

  return (
    <>
      <Box 
        sx={{ 
          p: 3,
          background: 'linear-gradient(135deg, #0a0a0a 0%, #1a1a1a 100%)',
          minHeight: '100vh',
          position: 'relative',
          '&::before': {
            content: '""',
            position: 'absolute',
            top: 0,
            left: 0,
            right: 0,
            bottom: 0,
            backgroundImage: `
              linear-gradient(transparent 95%, rgba(0,255,157,0.2) 95%),
              linear-gradient(90deg, transparent 95%, rgba(0,255,157,0.2) 95%)
            `,
            backgroundSize: '50px 50px',
            opacity: 0.15,
            pointerEvents: 'none',
          }
        }}
      >
        <Box sx={{ position: 'relative', zIndex: 1 }}>
          <Card sx={cyberCardStyle}>
            <Box sx={{ display: 'flex', justifyContent: 'space-between', alignItems: 'flex-start', mb: 3 }}>
              <Box>
                <Typography variant="h3" sx={{ ...neonTextStyle, mb: 1, display: 'flex', alignItems: 'center', gap: 2 }}>
                  <EmojiEvents sx={{ fontSize: '2.5rem', color: '#00ff9d' }} />
                  {tournament.name}
                </Typography>
                <Chip 
                  label={tournament.status} 
                  sx={{
                    background: `rgba(${tournament.status === TournamentStatus.OPEN ? '0, 255, 157' : tournament.status === TournamentStatus.ACTIVE ? '0, 168, 255' : tournament.status === TournamentStatus.FULL ? '255, 0, 255' : tournament.status === TournamentStatus.COMPLETED ? '255, 255, 0' : tournament.status === TournamentStatus.CANCELLED ? '255, 68, 68' : '136, 136, 136'}, 0.2)`,
                    border: `1px solid ${getStatusColor(tournament.status)}`,
                    color: getStatusColor(tournament.status),
                    textShadow: `0 0 5px ${getStatusColor(tournament.status)}`,
                    fontWeight: 600,
                    letterSpacing: '1px',
                  }}
                />
              </Box>
              {/* Render Action Buttons */} 
              {!loading && registrationStep === RegistrationStep.IDLE && renderActionButtons()}
            </Box>
            
            {/* Render content based on registration step */}
            {registrationStep === RegistrationStep.CONFIRM_DETAILS && (
              <Card sx={{ ...cyberCardStyle, mb: 3, background: 'rgba(0, 168, 255, 0.1)' }}>
                <Typography variant="h5" sx={{ ...neonTextStyle, mb: 2, color: '#00a8ff' }}>
                  Confirm Registration Details
                </Typography>
                <Typography sx={{ mb: 3, color: '#fff' }}>
                  Please confirm your details before proceeding to the rules.
                </Typography>
                <Box sx={{ display: 'flex', gap: 2 }}>
                  <Button sx={cyberButtonStyle} onClick={() => setRegistrationStep(RegistrationStep.CONFIRM_RULES)}>
                    Next
                  </Button>
                  <Button 
                    variant="outlined" 
                    onClick={() => setRegistrationStep(RegistrationStep.IDLE)}
                    sx={{
                      borderColor: '#888',
                      color: '#888',
                      '&:hover': {
                        borderColor: '#fff',
                        color: '#fff',
                      }
                    }}
                  >
                    Cancel
                  </Button>
                </Box>
              </Card>
            )}
            
            {registrationStep === RegistrationStep.CONFIRM_RULES && (
              <Card sx={{ ...cyberCardStyle, mb: 3, background: 'rgba(0, 168, 255, 0.1)' }}>
                <Typography variant="h5" sx={{ ...neonTextStyle, mb: 2, color: '#00a8ff' }}>
                  Tournament Rules
                </Typography>
                <Typography sx={{ mb: 3, color: '#fff' }}>
                  Please review and accept the tournament rules to continue.
                </Typography>
                <Box sx={{ 
                  maxHeight: 200, 
                  overflow: 'auto', 
                  mb: 3,
                  p: 2,
                  background: 'rgba(0, 0, 0, 0.3)',
                  border: '1px solid rgba(0, 255, 157, 0.3)',
                  borderRadius: 1
                }}>
                  <Typography sx={{ whiteSpace: 'pre-wrap', color: '#fff' }}>
                    {tournament.rules || 'No rules provided.'}
                  </Typography>
                </Box>
                <Box sx={{ display: 'flex', gap: 2 }}>
                  <Button sx={cyberButtonStyle} onClick={() => setRegistrationStep(RegistrationStep.PAYMENT)}>
                    Accept & Continue
                  </Button>
                  <Button 
                    variant="outlined" 
                    onClick={() => setRegistrationStep(RegistrationStep.CONFIRM_DETAILS)}
                    sx={{
                      borderColor: '#888',
                      color: '#888',
                      '&:hover': {
                        borderColor: '#fff',
                        color: '#fff',
                      }
                    }}
                  >
                    Back
                  </Button>
                  <Button 
                    variant="outlined" 
                    onClick={() => setRegistrationStep(RegistrationStep.IDLE)}
                    sx={{
                      borderColor: '#888',
                      color: '#888',
                      '&:hover': {
                        borderColor: '#fff',
                        color: '#fff',
                      }
                    }}
                  >
                    Cancel
                  </Button>
                </Box>
              </Card>
            )}
            
            {registrationStep === RegistrationStep.PAYMENT && (
              <Card sx={{ ...cyberCardStyle, mb: 3, background: 'rgba(0, 168, 255, 0.1)' }}>
                <Typography variant="h5" sx={{ ...neonTextStyle, mb: 2, color: '#00a8ff' }}>
                  Payment
                </Typography>
                <Typography sx={{ mb: 3, color: '#fff' }}>
                  Pay the entry fee to complete your registration.
                </Typography>
                {tournament.entryFee !== undefined ? (
                  <Typography sx={{ mb: 3, color: '#00ff9d', fontSize: '1.2rem', fontWeight: 'bold' }}>
                    Entry Fee: <strong>{tournament.entryFee} {tournament.currency || 'coins'}</strong>
                  </Typography>
                ) : (
                  <Typography sx={{ mb: 3, color: '#00ff9d' }}>
                    No entry fee required.
                  </Typography>
                )}
                <Box sx={{ display: 'flex', gap: 2 }}>
                  <Button 
                    sx={cyberButtonStyle} 
                    onClick={handleRegister} 
                    disabled={isRegistering}
                    startIcon={isRegistering ? <CircularProgress size={20} sx={{ color: '#000' }} /> : null}
                  >
                    {isRegistering ? 'Processing...' : 'Pay & Register'}
                  </Button>
                  <Button 
                    variant="outlined" 
                    onClick={() => setRegistrationStep(RegistrationStep.CONFIRM_RULES)} 
                    disabled={isRegistering}
                    sx={{
                      borderColor: '#888',
                      color: '#888',
                      '&:hover': {
                        borderColor: '#fff',
                        color: '#fff',
                      }
                    }}
                  >
                    Back
                  </Button>
                  <Button 
                    variant="outlined" 
                    onClick={() => setRegistrationStep(RegistrationStep.IDLE)} 
                    disabled={isRegistering}
                    sx={{
                      borderColor: '#888',
                      color: '#888',
                      '&:hover': {
                        borderColor: '#fff',
                        color: '#fff',
                      }
                    }}
                  >
                    Cancel
                  </Button>
                </Box>
              </Card>
            )}

            {registrationStep === RegistrationStep.COMPLETED && (
              <Alert severity="success" sx={{ 
                mb: 3,
                background: 'rgba(0, 255, 157, 0.1)',
                border: '1px solid #00ff9d',
                color: '#00ff9d',
                '& .MuiAlert-icon': { color: '#00ff9d' }
              }}>
                Registration successful!
              </Alert>
            )}

            {registrationStep === RegistrationStep.ERROR && registerError && (
               <Alert severity="error" sx={{ 
                 mb: 3,
                 background: 'rgba(255, 68, 68, 0.1)',
                 border: '1px solid #ff4444',
                 color: '#ff4444',
                 '& .MuiAlert-icon': { color: '#ff4444' }
               }}>
                 {registerError}
               </Alert>
            )}

            <Grid container spacing={3}>
              {/* Left Column: Core Details */}
              <Grid item xs={12} md={6}>
                <Card sx={{ ...cyberCardStyle, background: 'rgba(0, 255, 157, 0.05)' }}>
                  <Typography variant="h5" sx={{ ...neonTextStyle, mb: 3, color: '#00ff9d', display: 'flex', alignItems: 'center', gap: 1 }}>
                    <SportsEsports sx={{ color: '#00ff9d' }} />
                    Tournament Details
                  </Typography>
                  <Box sx={{ display: 'flex', flexDirection: 'column', gap: 2 }}>
                    <Box sx={{ display: 'flex', alignItems: 'center', gap: 1 }}>
                      <Chip label="Status" size="small" sx={{ background: 'rgba(0, 168, 255, 0.2)', color: '#00a8ff', border: '1px solid #00a8ff' }} />
                      <Typography sx={{ color: '#fff', fontWeight: 600 }}>{tournament.status}</Typography>
                    </Box>
                    <Box sx={{ display: 'flex', alignItems: 'center', gap: 1 }}>
                      <Chip label="Format" size="small" sx={{ background: 'rgba(0, 168, 255, 0.2)', color: '#00a8ff', border: '1px solid #00a8ff' }} />
                      <Typography sx={{ color: '#fff', fontWeight: 600 }}>{tournament.format}</Typography>
                    </Box>
                    <Box sx={{ display: 'flex', alignItems: 'center', gap: 1 }}>
                      <Schedule sx={{ color: '#00ff9d' }} />
                      <Typography sx={{ color: '#fff' }}>
                        Starts: {new Date(tournament.startDate).toLocaleString()}
                      </Typography>
                    </Box>
                    {tournament.endDate && (
                      <Box sx={{ display: 'flex', alignItems: 'center', gap: 1 }}>
                        <Schedule sx={{ color: '#00ff9d' }} />
                        <Typography sx={{ color: '#fff' }}>
                          Ends: {new Date(tournament.endDate).toLocaleString()}
                        </Typography>
                      </Box>
                    )}
                    <Box sx={{ display: 'flex', alignItems: 'center', gap: 1 }}>
                      <People sx={{ color: '#00ff9d' }} />
                      <Typography sx={{ color: '#fff' }}>
                        Players: {tournament.participants} / {tournament.maxParticipants}
                      </Typography>
                    </Box>
                    {tournament.entryFee !== undefined && (
                      <Box sx={{ display: 'flex', alignItems: 'center', gap: 1 }}>
                        <AttachMoney sx={{ color: '#00ff9d' }} />
                        <Typography sx={{ color: '#fff' }}>
                          Entry Fee: {tournament.entryFee} {tournament.currency || 'coins'}
                        </Typography>
                      </Box>
                    )}
                    <Box sx={{ display: 'flex', alignItems: 'center', gap: 1 }}>
                      <LocationOn sx={{ color: '#00ff9d' }} />
                      <Typography sx={{ color: '#fff' }}>
                        Venue: {venueLoading ? 'Loading...' : venue ? venue.name : '(Details TBD)'}
                      </Typography>
                    </Box>
                  </Box>
                </Card>
              </Grid>

              {/* Right Column: Description & Rules */}
              <Grid item xs={12} md={6}>
                <Card sx={{ ...cyberCardStyle, background: 'rgba(0, 168, 255, 0.05)' }}>
                  {tournament.description && (
                    <Box mb={3}>
                      <Typography variant="h5" sx={{ ...neonTextStyle, mb: 2, color: '#00a8ff' }}>
                        Description
                      </Typography>
                      <Typography sx={{ whiteSpace: 'pre-wrap', color: '#fff' }}>
                        {tournament.description}
                      </Typography> 
                    </Box>
                  )}
                  {tournament.rules && (
                     <Box>
                      <Typography variant="h5" sx={{ ...neonTextStyle, mb: 2, color: '#00a8ff' }}>
                        Rules
                      </Typography>
                      <Typography sx={{ whiteSpace: 'pre-wrap', color: '#fff' }}>
                        {tournament.rules}
                      </Typography> 
                    </Box>
                  )}
                </Card>
              </Grid>
            </Grid>

<<<<<<< HEAD
          <TabPanel value={tabValue} index={1}>
            <TournamentBracket 
              bracket={tournament.bracket}
              isAdmin={false} // TODO: Get from auth context
            />
          </TabPanel>
=======
            <Divider sx={{ my: 4, borderColor: 'rgba(0, 255, 157, 0.3)' }} />
>>>>>>> 9b85bb94

            {/* Participants List Section */}
            <Card sx={{ ...cyberCardStyle, mb: 3 }}>
              <Typography variant="h5" sx={{ ...neonTextStyle, mb: 3, color: '#00ff9d', display: 'flex', alignItems: 'center', gap: 1 }}>
                <People sx={{ color: '#00ff9d' }} />
                Participants ({tournament?.participantsList?.length || 0})
              </Typography>
              <ParticipantsList participants={tournament?.participantsList} />
            </Card>

            <Divider sx={{ my: 4, borderColor: 'rgba(0, 255, 157, 0.3)' }} />
            
            {/* Bracket Section */}
            <Card sx={{ ...cyberCardStyle, mb: 3 }}>
              <BracketSection
                matches={tournament.matches}
                participants={tournament.participantsList}
                isAdmin={Boolean(false)} // TODO: Replace with real admin check
                onReportResult={(match) => {
                  setReportingMatch(match);
                  setWinnerId('');
                  setScore('');
                }}
              />
            </Card>

            <Divider sx={{ my: 4, borderColor: 'rgba(0, 255, 157, 0.3)' }} />
            
            {/* Video Highlights Section */}
            <Card sx={{ ...cyberCardStyle }}>
              <Typography variant="h5" sx={{ ...neonTextStyle, mb: 3, color: '#00ff9d' }}>
                Video Highlights
              </Typography>
              <VideoHighlights tournamentId={tournament.id} />
            </Card>
          </Card>
        </Box>
      </Box>

      {/* Result Reporting Modal */}
      <Dialog 
        open={!!reportingMatch} 
        onClose={() => setReportingMatch(null)}
        PaperProps={{
          sx: {
            background: 'rgba(10, 10, 10, 0.95)',
            border: '1px solid #00ff9d',
            borderRadius: '15px',
            color: '#fff',
          }
        }}
      >
        <DialogTitle sx={{ ...neonTextStyle, color: '#00ff9d' }}>
          Report Match Result
        </DialogTitle>
        <DialogContent>
          <Select
            fullWidth
            value={winnerId || ""}
            onChange={e => setWinnerId(e.target.value as string)}
            displayEmpty
            sx={{ 
              mb: 2,
              color: '#fff',
              '& .MuiOutlinedInput-notchedOutline': {
                borderColor: '#00ff9d',
              },
              '&:hover .MuiOutlinedInput-notchedOutline': {
                borderColor: '#00a8ff',
              },
              '&.Mui-focused .MuiOutlinedInput-notchedOutline': {
                borderColor: '#00ff9d',
              },
            }}
          >
            <MenuItem value="" disabled sx={{ color: '#888' }}>Select Winner</MenuItem>
            {reportingMatch?.participant1 && (
              <MenuItem value={reportingMatch.participant1.id} sx={{ color: '#fff' }}>
                {reportingMatch.participant1.username}
              </MenuItem>
            )}
            {reportingMatch?.participant2 && (
              <MenuItem value={reportingMatch.participant2.id} sx={{ color: '#fff' }}>
                {reportingMatch.participant2.username}
              </MenuItem>
            )}
          </Select>
          <TextField
            fullWidth
            label="Score (optional)"
            value={score}
            onChange={e => setScore(e.target.value)}
            sx={{ 
              mb: 2,
              '& .MuiOutlinedInput-root': {
                color: '#fff',
                '& fieldset': {
                  borderColor: '#00ff9d',
                },
                '&:hover fieldset': {
                  borderColor: '#00a8ff',
                },
                '&.Mui-focused fieldset': {
                  borderColor: '#00ff9d',
                },
              },
              '& .MuiInputLabel-root': {
                color: '#00ff9d',
                '&.Mui-focused': {
                  color: '#00a8ff',
                },
              },
            }}
          />
          {reportError && (
            <Alert severity="error" sx={{ 
              background: 'rgba(255, 68, 68, 0.1)',
              border: '1px solid #ff4444',
              color: '#ff4444',
              '& .MuiAlert-icon': { color: '#ff4444' }
            }}>
              {reportError}
            </Alert>
          )}
        </DialogContent>
        <DialogActions>
          <Button 
            onClick={() => setReportingMatch(null)} 
            disabled={!!reporting}
            sx={{
              color: '#888',
              '&:hover': {
                color: '#fff',
              }
            }}
          >
            Cancel
          </Button>
          <Button 
            onClick={handleReportResult} 
            disabled={Boolean(!winnerId || reporting)} 
            sx={cyberButtonStyle}
          >
            {reporting ? 'Reporting...' : 'Submit'}
          </Button>
        </DialogActions>
      </Dialog>

      {/* Snackbar for user feedback */}
      <Snackbar
        open={snackbar.open}
        autoHideDuration={4000}
        onClose={() => setSnackbar({ ...snackbar, open: false })}
        anchorOrigin={{ vertical: 'bottom', horizontal: 'center' }}
      >
        <MuiAlert
          onClose={() => setSnackbar({ ...snackbar, open: false })}
          severity={snackbar.severity}
          variant="filled"
          elevation={6}
          sx={{ 
            width: '100%',
            background: snackbar.severity === 'success' ? 'rgba(0, 255, 157, 0.9)' : 'rgba(255, 68, 68, 0.9)',
            color: '#000',
            fontWeight: 600,
          }}
        >
          {snackbar.message}
        </MuiAlert>
      </Snackbar>
    </>
  );
};

export default TournamentDetail; <|MERGE_RESOLUTION|>--- conflicted
+++ resolved
@@ -1052,17 +1052,6 @@
               </Grid>
             </Grid>
 
-<<<<<<< HEAD
-          <TabPanel value={tabValue} index={1}>
-            <TournamentBracket 
-              bracket={tournament.bracket}
-              isAdmin={false} // TODO: Get from auth context
-            />
-          </TabPanel>
-=======
-            <Divider sx={{ my: 4, borderColor: 'rgba(0, 255, 157, 0.3)' }} />
->>>>>>> 9b85bb94
-
             {/* Participants List Section */}
             <Card sx={{ ...cyberCardStyle, mb: 3 }}>
               <Typography variant="h5" sx={{ ...neonTextStyle, mb: 3, color: '#00ff9d', display: 'flex', alignItems: 'center', gap: 1 }}>
