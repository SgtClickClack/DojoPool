{
  "buildCommand": "npm run build",
  "installCommand": "npm install --legacy-peer-deps",
  "env": {
    "NODEJS_VERSION": "20.x"
  },
<<<<<<< HEAD

=======
  "headers": [
    {
      "source": "/(.*)",
      "headers": [
        {
          "key": "X-Content-Type-Options",
          "value": "nosniff"
        },
        {
          "key": "X-Frame-Options",
          "value": "DENY"
        },
        {
          "key": "X-XSS-Protection",
          "value": "1; mode=block"
        },
        {
          "key": "Referrer-Policy",
          "value": "strict-origin-when-cross-origin"
        },
        {
          "key": "Permissions-Policy",
          "value": "camera=(), microphone=(), geolocation=(), interest-cohort=()"
        },
        {
          "key": "Strict-Transport-Security",
          "value": "max-age=31536000; includeSubDomains"
        },
        {
          "key": "Content-Security-Policy",
          "value": "default-src 'self'; base-uri 'self'; object-src 'none'; frame-ancestors 'none'; script-src 'self' https://cdn.vercel-insights.com https://cdn.tailwindcss.com 'sha256-ohxjEDLvmOxfN3TE9Y/wPAmXh0IHYNnyPvHDeoJD+sg=' 'sha256-9Fcqa0KkLzPv0s9BwnjyaXZbsnwcG+mYB2dO6uvpZJY=' 'unsafe-hashes'; style-src 'self' https://fonts.googleapis.com 'sha256-ZJG+IXplbojEaqKo6dNRZx2YdcVNLfgW6mbgQb+Kldk=' 'sha256-2v5Hrnc6NwdQhE+DOaPTxhHxz5XDbkZfEmq5lxU04yQ='; img-src 'self' blob: data: https:; font-src 'self' https://fonts.gstatic.com data:; connect-src 'self' https://vitals.vercel-insights.com; upgrade-insecure-requests"
        }
      ]
    },
    {
      "source": "/investor-portal/(.*)",
      "headers": [
        {
          "key": "X-Frame-Options",
          "value": "DENY"
        },
        {
          "key": "Content-Security-Policy",
          "value": "default-src 'self'; base-uri 'self'; object-src 'none'; frame-ancestors 'none'; script-src 'self' https://cdn.tailwindcss.com 'sha256-ohxjEDLvmOxfN3TE9Y/wPAmXh0IHYNnyPvHDeoJD+sg=' 'sha256-9Fcqa0KkLzPv0s9BwnjyaXZbsnwcG+mYB2dO6uvpZJY=' 'unsafe-hashes' 'sha256-LiZvEbKTx9W9pFs31EVD8sAkfeUQbalLCteXSt0/oS0=' 'sha256-UOxCedPtutS/Ma9rH2VxBnHLZFRTD8vjgHpFe1SozXY=' 'sha256-HWf6sHnLKMAjOxdZLpydINc3yNCe4Jk9luqy79SJXyY=' 'sha256-SI8a0dAUH0cczDgbSS6CMCLpehwz2gZPFpGhQJy+/Ks=' 'sha256-xN6exDT9A6vBQChJtzVIFB3R/hMTjqxEPrRrdwJAFzE=' 'sha256-rWFCtgZM4bTGzyBplSZ+ULGBdJxgJduoy42JOO4uRgY=' 'sha256-FXKhQtQfRctHfOcXrFPHszf6lY1CH92p6Uw1xFXyIM0='; style-src 'self' https://fonts.googleapis.com 'sha256-ZJG+IXplbojEaqKo6dNRZx2YdcVNLfgW6mbgQb+Kldk='; font-src 'self' https://fonts.gstatic.com data:; img-src 'self' data:; connect-src 'self'; upgrade-insecure-requests"
        },
        {
          "key": "X-Content-Type-Options",
          "value": "nosniff"
        },
        {
          "key": "Cache-Control",
          "value": "private, no-cache, no-store, must-revalidate"
        }
      ]
    }
  ],
>>>>>>> 2a39bb33
  "redirects": [
    {
      "source": "/api/:path*",
      "has": [
        {
          "type": "header",
          "key": "x-vercel-ip-country",
          "value": "(?!AU|NZ).*"
        }
      ],
      "permanent": false,
      "destination": "/api/region-blocked"
    }
  ],

  "regions": ["syd1"],
  "functions": {
    "api/**/*.js": {
      "memory": 1024,
      "maxDuration": 10
    }
  },
  "github": {
    "silent": true,
    "autoJobCancelation": true
  },
  "public": false,
  "cleanUrls": true,
  "trailingSlash": false,
  "images": {
    "sizes": [640, 750, 828, 1080, 1200, 1920, 2048, 3840],
    "domains": ["dojopool.com.au"],
    "minimumCacheTTL": 60
  },
  "build": {
    "env": {
      "NPM_FLAGS": "--legacy-peer-deps"
    }
  }
} <|MERGE_RESOLUTION|>--- conflicted
+++ resolved
@@ -2,11 +2,8 @@
   "buildCommand": "npm run build",
   "installCommand": "npm install --legacy-peer-deps",
   "env": {
-    "NODEJS_VERSION": "20.x"
-  },
-<<<<<<< HEAD
+    "NODEJS_VERSION": "20.x
 
-=======
   "headers": [
     {
       "source": "/(.*)",
@@ -63,7 +60,7 @@
       ]
     }
   ],
->>>>>>> 2a39bb33
+>>
   "redirects": [
     {
       "source": "/api/:path*",
