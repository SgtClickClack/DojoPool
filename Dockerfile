# Build stage
FROM node:20-alpine AS frontend-build
ARG SKIP_FRONTEND_BUILD=false
WORKDIR /app/frontend
COPY src/dojopool/frontend/package*.json ./
RUN if [ "$SKIP_FRONTEND_BUILD" = "false" ] ; then npm install ; fi
COPY src/dojopool/frontend .
RUN if [ "$SKIP_FRONTEND_BUILD" = "false" ] ; then npm run build ; fi

# Python build stage
<<<<<<< HEAD
FROM python:3.14.0rc1-slim AS backend-build
=======
FROM python:3.13.2-slim AS backend-build
>>>>>>> 87483f7d
WORKDIR /app

# Install system dependencies for psycopg2
RUN apt-get update && apt-get install -y --no-install-recommends \
    gcc \
    python3-dev \
    libpq-dev \
    && rm -rf /var/lib/apt/lists/*

COPY requirements.txt .
RUN pip install --no-cache-dir -r requirements.txt

# Final stage
<<<<<<< HEAD
FROM python:3.14.0rc1-slim
=======
FROM python:3.13.2-slim
>>>>>>> 87483f7d
WORKDIR /app

# Install system dependencies
RUN apt-get update && apt-get install -y --no-install-recommends \
    nginx \
    supervisor \
    curl \
    libpq5 \
    && rm -rf /var/lib/apt/lists/*

# Install Python packages
RUN pip install --no-cache-dir gunicorn celery

# Create necessary directories with proper permissions
RUN mkdir -p /var/run/supervisor /var/log/supervisor /var/log/nginx \
    && touch /var/log/nginx/access.log /var/log/nginx/error.log \
    && chown -R www-data:www-data /var/run/supervisor /var/log/supervisor /var/log/nginx

# Copy built frontend
COPY --from=frontend-build /app/frontend/build /app/static
COPY nginx.conf /etc/nginx/nginx.conf

# Copy Python packages and application code
COPY --from=backend-build /usr/local/lib/python3.13/site-packages /usr/local/lib/python3.13/site-packages
COPY --chown=www-data:www-data src/dojopool /app/dojopool
COPY --chown=www-data:www-data config /app/config
COPY supervisord.conf /etc/supervisor/conf.d/supervisord.conf

# Set environment variables
ENV PYTHONPATH=/app/src
ENV FLASK_APP=dojopool
ENV FLASK_ENV=production
ENV STATIC_FOLDER=/app/static

# Set minimal required permissions
RUN chmod 755 /app/dojopool/app.py

# Expose ports
EXPOSE 5000

# Start services using supervisord
CMD ["/usr/bin/supervisord", "-c", "/etc/supervisor/conf.d/supervisord.conf"] <|MERGE_RESOLUTION|>--- conflicted
+++ resolved
@@ -8,11 +8,7 @@
 RUN if [ "$SKIP_FRONTEND_BUILD" = "false" ] ; then npm run build ; fi
 
 # Python build stage
-<<<<<<< HEAD
-FROM python:3.14.0rc1-slim AS backend-build
-=======
 FROM python:3.13.2-slim AS backend-build
->>>>>>> 87483f7d
 WORKDIR /app
 
 # Install system dependencies for psycopg2
@@ -26,11 +22,7 @@
 RUN pip install --no-cache-dir -r requirements.txt
 
 # Final stage
-<<<<<<< HEAD
-FROM python:3.14.0rc1-slim
-=======
 FROM python:3.13.2-slim
->>>>>>> 87483f7d
 WORKDIR /app
 
 # Install system dependencies
